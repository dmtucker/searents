#!/usr/bin/env python3

"""Web Scraper for Urbana Apartments"""

import argparse
import mimetypes
import os

import fake_useragent
import requests

from survey import RentSurvey
from urbana import UrbanaScraper


def cli(parser=argparse.ArgumentParser()):
    """ Specify and get command-line parameters. """
    parser.add_argument(
        "-f", "--file",
        default="survey.json",
        help="Specify the file to read/write the survey from.",
    )
    parser.add_argument(
        "-g", "--graphical",
        help="Plot old listings (ignored without -r).",
        default=False,
        action="store_true"
    )
    parser.add_argument(
        "-r", "--read-only",
        help="Get and show old listings only.",
        default=False,
        action="store_true"
    )
    parser.add_argument(
        "-v", "--verbose",
        help="Print progress details.",
        default=False,
        action="store_true"
    )
    parser.add_argument(
        "--debug",
        help="Print parsing details (ignored with -r).",
        default=False,
        action="store_true"
    )
    return parser


<<<<<<< HEAD
class Survey(list):

    """
    A Collection of Listings

    Listings are dicts of the following form:
    {
        'timestamp': datetime.datetime,
        'unit': str,
        'price': float,
        'floorplan': str,
    }
    """

    datetime_format = '%Y-%m-%d %H:%M:%S.%f'

    @classmethod
    def deserialize(cls, serialized):
        """Recreate a serialized Survey."""
        listings = json.loads(serialized)
        for listing in listings:
            listing['timestamp'] = datetime.datetime.strptime(
                listing['timestamp'],
                cls.datetime_format,
            )
        return cls(listings)

    def serialize(self):
        """Generate a string that can be used to recreate a Survey."""
        serializable = list(self)
        for listing in serializable:
            listing['timestamp'] = listing['timestamp'].strftime(self.datetime_format)
        return json.dumps(self, indent=4, sort_keys=True)

    def __str__(self):
        return '\n'.join([
            'timestamp: {0}, unit: {1}, price: {2}, floorplan: {3}'.format(
                listing['timestamp'],
                listing['unit'],
                listing['price'],
                listing['floorplan'],
            )
            for listing in self
        ])

    def visualize(self):
        """Plot a Survey."""
        units = set([listing['unit'] for listing in self])
        color = iter(cm.rainbow(numpy.linspace(0, 1, len(units))))  # pylint: disable=no-member
        for unit in sorted(units):
            unit_listings = [listing for listing in self if listing['unit'] == unit]
            pyplot.plot_date(
                matplotlib.dates.date2num([listing['timestamp'] for listing in unit_listings]),
                [listing['price'] for listing in unit_listings],
                'bo-',
                c=next(color),
                label='unit {0} ({1})'.format(
                    unit,
                    unit_listings[0]['floorplan'],
                ),
                linewidth=2,
            )
            pyplot.text(
                matplotlib.dates.date2num([unit_listings[-1]['timestamp']]),
                unit_listings[-1]['price'],
                'unit {0} ({1})'.format(unit, unit_listings[-1]['price']),
            )
        pyplot.title('Apartment Prices Over Time')
        pyplot.xlabel('Time')
        pyplot.ylabel('Price')
        pyplot.grid(b=True, which='major', color='k', linestyle='-')
        pyplot.grid(b=True, which='minor', color='k', linestyle=':')
        pyplot.minorticks_on()
        pyplot.legend(loc='upper left', fontsize='x-small')
        pyplot.show()


=======
>>>>>>> 32481587
def main(args):
    """Execute CLI commands."""

    survey = None
    if args.verbose:
        print('Reading {0}...'.format(args.file), end=' ')
    try:
        with open(args.file, 'r', encoding='utf-8') as f:
            survey = RentSurvey.deserialize(f.read())
        if args.verbose:
            print('{0} listings'.format(len(survey)))
    except FileNotFoundError:
        if args.read_only:
            raise
        elif args.verbose:
            print('not found')
        survey = RentSurvey()
    assert survey is not None

    if args.read_only:
        if args.graphical:
            survey.visualize()
        else:
            print(survey)
    else:

        if args.verbose:
            print('Getting new listings...')
        new_listings = RentSurvey(
            UrbanaScraper(
                verbose=args.verbose,
                debug=args.debug,
            ).scrape_listings(
                dirpath=os.path.dirname(args.file),
            )
        )

        if args.verbose:
            print('{0} new listings were found.'.format(len(new_listings)))
        print(new_listings)

        if args.verbose:
            print('Writing {0}...'.format(args.file))
        survey += new_listings
        with open(args.file, 'w', encoding='utf-8') as f:
            f.write(survey.serialize())


if __name__ == '__main__':
    main(cli().parse_args())<|MERGE_RESOLUTION|>--- conflicted
+++ resolved
@@ -47,86 +47,6 @@
     return parser
 
 
-<<<<<<< HEAD
-class Survey(list):
-
-    """
-    A Collection of Listings
-
-    Listings are dicts of the following form:
-    {
-        'timestamp': datetime.datetime,
-        'unit': str,
-        'price': float,
-        'floorplan': str,
-    }
-    """
-
-    datetime_format = '%Y-%m-%d %H:%M:%S.%f'
-
-    @classmethod
-    def deserialize(cls, serialized):
-        """Recreate a serialized Survey."""
-        listings = json.loads(serialized)
-        for listing in listings:
-            listing['timestamp'] = datetime.datetime.strptime(
-                listing['timestamp'],
-                cls.datetime_format,
-            )
-        return cls(listings)
-
-    def serialize(self):
-        """Generate a string that can be used to recreate a Survey."""
-        serializable = list(self)
-        for listing in serializable:
-            listing['timestamp'] = listing['timestamp'].strftime(self.datetime_format)
-        return json.dumps(self, indent=4, sort_keys=True)
-
-    def __str__(self):
-        return '\n'.join([
-            'timestamp: {0}, unit: {1}, price: {2}, floorplan: {3}'.format(
-                listing['timestamp'],
-                listing['unit'],
-                listing['price'],
-                listing['floorplan'],
-            )
-            for listing in self
-        ])
-
-    def visualize(self):
-        """Plot a Survey."""
-        units = set([listing['unit'] for listing in self])
-        color = iter(cm.rainbow(numpy.linspace(0, 1, len(units))))  # pylint: disable=no-member
-        for unit in sorted(units):
-            unit_listings = [listing for listing in self if listing['unit'] == unit]
-            pyplot.plot_date(
-                matplotlib.dates.date2num([listing['timestamp'] for listing in unit_listings]),
-                [listing['price'] for listing in unit_listings],
-                'bo-',
-                c=next(color),
-                label='unit {0} ({1})'.format(
-                    unit,
-                    unit_listings[0]['floorplan'],
-                ),
-                linewidth=2,
-            )
-            pyplot.text(
-                matplotlib.dates.date2num([unit_listings[-1]['timestamp']]),
-                unit_listings[-1]['price'],
-                'unit {0} ({1})'.format(unit, unit_listings[-1]['price']),
-            )
-        pyplot.title('Apartment Prices Over Time')
-        pyplot.xlabel('Time')
-        pyplot.ylabel('Price')
-        pyplot.grid(b=True, which='major', color='k', linestyle='-')
-        pyplot.grid(b=True, which='minor', color='k', linestyle=':')
-        pyplot.minorticks_on()
-        pyplot.legend(loc='upper left', fontsize='x-small')
-        pyplot.show()
-
-
-=======
->>>>>>> 32481587
 def main(args):
     """Execute CLI commands."""
 
